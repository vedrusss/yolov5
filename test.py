import argparse
import json

from utils import google_utils
from utils.datasets import *
from utils.utils import *


def test(data,
         weights=None,
         batch_size=16,
         imgsz=640,
         conf_thres=0.001,
         iou_thres=0.6,  # for NMS
         save_json=False,
         single_cls=False,
         augment=False,
         verbose=False,
         model=None,
         dataloader=None,
<<<<<<< HEAD
         fast=False,
         verbose=False,
         save_dir='.'):
=======
         merge=False):
>>>>>>> 77fb8ee0
    # Initialize/load model and set device
    if model is None:
        training = False
        device = torch_utils.select_device(opt.device, batch_size=batch_size)

        # Remove previous
        for f in glob.glob(f'{save_dir}/test_batch*.jpg'):
            os.remove(f)

        # Load model
        google_utils.attempt_download(weights)
        model = torch.load(weights, map_location=device)['model'].float()  # load to FP32
        torch_utils.model_info(model)
        model.fuse()
        model.to(device)

        # Multi-GPU disabled, incompatible with .half() https://github.com/ultralytics/yolov5/issues/99
        # if device.type != 'cpu' and torch.cuda.device_count() > 1:
        #     model = nn.DataParallel(model)

    else:  # called by train.py
        training = True
        device = next(model.parameters()).device  # get model device

    # Half
    half = device.type != 'cpu' and torch.cuda.device_count() == 1  # half precision only supported on single-GPU
    if half:
        model.half()  # to FP16

    # Configure
    model.eval()
    with open(data) as f:
        data = yaml.load(f, Loader=yaml.FullLoader)  # model dict
    nc = 1 if single_cls else int(data['nc'])  # number of classes
    iouv = torch.linspace(0.5, 0.95, 10).to(device)  # iou vector for mAP@0.5:0.95
    niou = iouv.numel()

    # Dataloader
    if dataloader is None:  # not training
        merge = opt.merge  # use Merge NMS
        img = torch.zeros((1, 3, imgsz, imgsz), device=device)  # init img
        _ = model(img.half() if half else img) if device.type != 'cpu' else None  # run once
        path = data['test'] if opt.task == 'test' else data['val']  # path to val/test images
        dataloader = create_dataloader(path, imgsz, batch_size, int(max(model.stride)), opt,
                                       hyp=None, augment=False, cache=False, pad=0.5, rect=True)[0]

    seen = 0
    names = model.names if hasattr(model, 'names') else model.module.names
    coco91class = coco80_to_coco91_class()
    s = ('%20s' + '%12s' * 6) % ('Class', 'Images', 'Targets', 'P', 'R', 'mAP@.5', 'mAP@.5:.95')
    p, r, f1, mp, mr, map50, map, t0, t1 = 0., 0., 0., 0., 0., 0., 0., 0., 0.
    loss = torch.zeros(3, device=device)
    jdict, stats, ap, ap_class = [], [], [], []
    for batch_i, (img, targets, paths, shapes) in enumerate(tqdm(dataloader, desc=s)):
        img = img.to(device)
        img = img.half() if half else img.float()  # uint8 to fp16/32
        img /= 255.0  # 0 - 255 to 0.0 - 1.0
        targets = targets.to(device)
        nb, _, height, width = img.shape  # batch size, channels, height, width
        whwh = torch.Tensor([width, height, width, height]).to(device)

        # Disable gradients
        with torch.no_grad():
            # Run model
            t = torch_utils.time_synchronized()
            inf_out, train_out = model(img, augment=augment)  # inference and training outputs
            t0 += torch_utils.time_synchronized() - t

            # Compute loss
            if training:  # if model has loss hyperparameters
                loss += compute_loss([x.float() for x in train_out], targets, model)[1][:3]  # GIoU, obj, cls

            # Run NMS
            t = torch_utils.time_synchronized()
            output = non_max_suppression(inf_out, conf_thres=conf_thres, iou_thres=iou_thres, merge=merge)
            t1 += torch_utils.time_synchronized() - t

        # Statistics per image
        for si, pred in enumerate(output):
            labels = targets[targets[:, 0] == si, 1:]
            nl = len(labels)
            tcls = labels[:, 0].tolist() if nl else []  # target class
            seen += 1

            if pred is None:
                if nl:
                    stats.append((torch.zeros(0, niou, dtype=torch.bool), torch.Tensor(), torch.Tensor(), tcls))
                continue

            # Append to text file
            # with open('test.txt', 'a') as file:
            #    [file.write('%11.5g' * 7 % tuple(x) + '\n') for x in pred]

            # Clip boxes to image bounds
            clip_coords(pred, (height, width))

            # Append to pycocotools JSON dictionary
            if save_json:
                # [{"image_id": 42, "category_id": 18, "bbox": [258.15, 41.29, 348.26, 243.78], "score": 0.236}, ...
                image_id = int(Path(paths[si]).stem.split('_')[-1])
                box = pred[:, :4].clone()  # xyxy
                scale_coords(img[si].shape[1:], box, shapes[si][0], shapes[si][1])  # to original shape
                box = xyxy2xywh(box)  # xywh
                box[:, :2] -= box[:, 2:] / 2  # xy center to top-left corner
                for p, b in zip(pred.tolist(), box.tolist()):
                    jdict.append({'image_id': image_id,
                                  'category_id': coco91class[int(p[5])],
                                  'bbox': [round(x, 3) for x in b],
                                  'score': round(p[4], 5)})

            # Assign all predictions as incorrect
            correct = torch.zeros(pred.shape[0], niou, dtype=torch.bool, device=device)
            if nl:
                detected = []  # target indices
                tcls_tensor = labels[:, 0]

                # target boxes
                tbox = xywh2xyxy(labels[:, 1:5]) * whwh

                # Per target class
                for cls in torch.unique(tcls_tensor):
                    ti = (cls == tcls_tensor).nonzero().view(-1)  # prediction indices
                    pi = (cls == pred[:, 5]).nonzero().view(-1)  # target indices

                    # Search for detections
                    if pi.shape[0]:
                        # Prediction to target ious
                        ious, i = box_iou(pred[pi, :4], tbox[ti]).max(1)  # best ious, indices

                        # Append detections
                        for j in (ious > iouv[0]).nonzero():
                            d = ti[i[j]]  # detected target
                            if d not in detected:
                                detected.append(d)
                                correct[pi[j]] = ious[j] > iouv  # iou_thres is 1xn
                                if len(detected) == nl:  # all targets already located in image
                                    break

            # Append statistics (correct, conf, pcls, tcls)
            stats.append((correct.cpu(), pred[:, 4].cpu(), pred[:, 5].cpu(), tcls))

        # Plot images
        if batch_i < 1:
            f = os.path.join(save_dir, 'test_batch%g_gt.jpg' % batch_i)  # filename
            plot_images(img, targets, paths, f, names)  # ground truth
            f = os.path.join(save_dir,'test_batch%g_pred.jpg' % batch_i)
            plot_images(img, output_to_target(output, width, height), paths, f, names)  # predictions

    # Compute statistics
    stats = [np.concatenate(x, 0) for x in zip(*stats)]  # to numpy
    if len(stats):
        p, r, ap, f1, ap_class = ap_per_class(*stats)
        p, r, ap50, ap = p[:, 0], r[:, 0], ap[:, 0], ap.mean(1)  # [P, R, AP@0.5, AP@0.5:0.95]
        mp, mr, map50, map = p.mean(), r.mean(), ap50.mean(), ap.mean()
        nt = np.bincount(stats[3].astype(np.int64), minlength=nc)  # number of targets per class
    else:
        nt = torch.zeros(1)

    # Print results
    pf = '%20s' + '%12.3g' * 6  # print format
    print(pf % ('all', seen, nt.sum(), mp, mr, map50, map))

    # Print results per class
    if verbose and nc > 1 and len(stats):
        for i, c in enumerate(ap_class):
            print(pf % (names[c], seen, nt[c], p[i], r[i], ap50[i], ap[i]))

    # Print speeds
    t = tuple(x / seen * 1E3 for x in (t0, t1, t0 + t1)) + (imgsz, imgsz, batch_size)  # tuple
    if not training:
        print('Speed: %.1f/%.1f/%.1f ms inference/NMS/total per %gx%g image at batch-size %g' % t)

    # Save JSON
    if save_json and map50 and len(jdict):
        imgIds = [int(Path(x).stem.split('_')[-1]) for x in dataloader.dataset.img_files]
        f = 'detections_val2017_%s_results.json' % \
            (weights.split(os.sep)[-1].replace('.pt', '') if weights else '')  # filename
        print('\nCOCO mAP with pycocotools... saving %s...' % f)
        with open(f, 'w') as file:
            json.dump(jdict, file)

        try:
            from pycocotools.coco import COCO
            from pycocotools.cocoeval import COCOeval

            # https://github.com/cocodataset/cocoapi/blob/master/PythonAPI/pycocoEvalDemo.ipynb
            cocoGt = COCO(glob.glob('../coco/annotations/instances_val*.json')[0])  # initialize COCO ground truth api
            cocoDt = cocoGt.loadRes(f)  # initialize COCO pred api

            cocoEval = COCOeval(cocoGt, cocoDt, 'bbox')
            cocoEval.params.imgIds = imgIds  # image IDs to evaluate
            cocoEval.evaluate()
            cocoEval.accumulate()
            cocoEval.summarize()
            map, map50 = cocoEval.stats[:2]  # update results (mAP@0.5:0.95, mAP@0.5)
        except:
            print('WARNING: pycocotools must be installed with numpy==1.17 to run correctly. '
                  'See https://github.com/cocodataset/cocoapi/issues/356')

    # Return results
    model.float()  # for training
    maps = np.zeros(nc) + map
    for i, c in enumerate(ap_class):
        maps[c] = ap[i]
    return (mp, mr, map50, map, *(loss.cpu() / len(dataloader)).tolist()), maps, t


if __name__ == '__main__':
    parser = argparse.ArgumentParser(prog='test.py')
    parser.add_argument('--weights', type=str, default='weights/yolov5s.pt', help='model.pt path')
    parser.add_argument('--data', type=str, default='data/coco128.yaml', help='*.data path')
    parser.add_argument('--batch-size', type=int, default=32, help='size of each image batch')
    parser.add_argument('--img-size', type=int, default=640, help='inference size (pixels)')
    parser.add_argument('--conf-thres', type=float, default=0.001, help='object confidence threshold')
    parser.add_argument('--iou-thres', type=float, default=0.65, help='IOU threshold for NMS')
    parser.add_argument('--save-json', action='store_true', help='save a cocoapi-compatible JSON results file')
    parser.add_argument('--task', default='val', help="'val', 'test', 'study'")
    parser.add_argument('--device', default='', help='cuda device, i.e. 0 or 0,1,2,3 or cpu')
    parser.add_argument('--single-cls', action='store_true', help='treat as single-class dataset')
    parser.add_argument('--augment', action='store_true', help='augmented inference')
    parser.add_argument('--merge', action='store_true', help='use Merge NMS')
    parser.add_argument('--verbose', action='store_true', help='report mAP by class')
    opt = parser.parse_args()
    opt.img_size = check_img_size(opt.img_size)
    opt.save_json = opt.save_json or opt.data.endswith('coco.yaml')
    opt.data = check_file(opt.data)  # check file
    print(opt)

    # task = 'val', 'test', 'study'
    if opt.task in ['val', 'test']:  # (default) run normally
        test(opt.data,
             opt.weights,
             opt.batch_size,
             opt.img_size,
             opt.conf_thres,
             opt.iou_thres,
             opt.save_json,
             opt.single_cls,
             opt.augment,
             opt.verbose)

    elif opt.task == 'study':  # run over a range of settings and save/plot
        for weights in ['yolov5s.pt', 'yolov5m.pt', 'yolov5l.pt', 'yolov5x.pt', 'yolov3-spp.pt']:
            f = 'study_%s_%s.txt' % (Path(opt.data).stem, Path(weights).stem)  # filename to save to
            x = list(range(352, 832, 64))  # x axis
            y = []  # y axis
            for i in x:  # img-size
                print('\nRunning %s point %s...' % (f, i))
                r, _, t = test(opt.data, weights, opt.batch_size, i, opt.conf_thres, opt.iou_thres, opt.save_json)
                y.append(r + t)  # results and times
            np.savetxt(f, y, fmt='%10.4g')  # save
        os.system('zip -r study.zip study_*.txt')
        # plot_study_txt(f, x)  # plot<|MERGE_RESOLUTION|>--- conflicted
+++ resolved
@@ -18,13 +18,11 @@
          verbose=False,
          model=None,
          dataloader=None,
-<<<<<<< HEAD
          fast=False,
          verbose=False,
-         save_dir='.'):
-=======
+         save_dir='.',
          merge=False):
->>>>>>> 77fb8ee0
+
     # Initialize/load model and set device
     if model is None:
         training = False
